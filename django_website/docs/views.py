--- conflicted
+++ resolved
@@ -60,7 +60,9 @@
     response['Content-Type'] = "text/plain"
     return response
 
-<<<<<<< HEAD
+def redirect_index(request, *args, **kwargs):
+    return HttpResponseRedirect(request.path.rstrip('index/'))
+
 class DocSearchView(haystack.views.SearchView):
     def __init__(self, **kwargs):
         kwargs.update({
@@ -68,19 +70,6 @@
             'form_class': DocSearchForm,
         })
         super(DocSearchView, self).__init__(**kwargs)
-=======
-def redirect_index(request, *args, **kwargs):
-    return HttpResponseRedirect(request.path.rstrip('index/'))
-
-def search(request, lang, version):
-    docroot = get_doc_root_or_404(lang, version)
-    
-    # Remove the 'cof' GET variable from the query string so that the page
-    # linked to by the Javascript fallback doesn't think its inside an iframe.
-    mutable_get = request.GET.copy()
-    if 'cof' in mutable_get:
-        del mutable_get['cof']
->>>>>>> 4207cf66
     
     def extra_context(self):
         # Constuct a context that matches the rest of the doc page views.
